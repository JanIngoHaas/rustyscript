--- conflicted
+++ resolved
@@ -1,509 +1,485 @@
-use crate::{
-    cache_provider::{ClonableSource, ModuleCacheProvider},
-    transpiler,
-};
-use deno_core::{
-    anyhow::{self, anyhow, Ok},
-    futures::FutureExt,
-    ModuleLoadResponse, ModuleLoader, ModuleSource, ModuleSourceCode, ModuleSpecifier, ModuleType,
-    SourceMapGetter,
-};
-use std::{
-    cell::RefCell,
-    collections::{HashMap, HashSet},
-    rc::Rc,
-};
-
-<<<<<<< HEAD
-#[allow(unused_variables)]
-/// A trait that can be implemented to provide custom import resolution. Passed to the runtime via `RuntimeOptions::import_provider`
-pub trait ImportProvider {
-    /// Resolve an import statement's specifier to a URL to later be imported
-    fn resolve(
-        &mut self,
-        specifier: &ModuleSpecifier,
-        referrer: &str,
-        kind: deno_core::ResolutionKind,
-    ) -> Option<Result<ModuleSpecifier, anyhow::Error>> {
-        None
-    }
-    /// Retrieve a JavaScript/TypeScript module from a given URL and return it as a string.
-    fn import(
-        &mut self,
-        specifier: &ModuleSpecifier,
-        referrer: &Option<ModuleSpecifier>,
-        is_dyn_import: bool,
-        requested_module_type: deno_core::RequestedModuleType,
-    ) -> Option<Result<String, anyhow::Error>> {
-        None
-    }
-}
-
-type SourceMapCache = HashMap<String, (String, Vec<u8>)>;
-=======
-/// Stores the source code and source map for loaded modules
-type SourceMapCache = HashMap<String, (String, Option<Vec<u8>>)>;
->>>>>>> db6afc5f
-
-/// Internal implementation ModuleLoader
-#[derive(Clone)]
-struct InnerRustyLoader {
-    cache_provider: Rc<Option<Box<dyn ModuleCacheProvider>>>,
-    import_provider: Rc<Option<RefCell<Box<dyn ImportProvider>>>>,
-    fs_whlist: Rc<RefCell<HashSet<String>>>,
-    source_map_cache: Rc<RefCell<SourceMapCache>>,
-}
-
-impl InnerRustyLoader {
-<<<<<<< HEAD
-    fn new(
-        cache_provider: Option<Box<dyn ModuleCacheProvider>>,
-        import_provider: Option<Box<dyn ImportProvider>>,
-    ) -> Self {
-=======
-    /// Creates a new instance of InnerRustyLoader
-    /// An optional cache provider can be provided to manage module code caching
-    fn new(cache_provider: Option<Box<dyn ModuleCacheProvider>>) -> Self {
->>>>>>> db6afc5f
-        Self {
-            cache_provider: Rc::new(cache_provider),
-            import_provider: Rc::new(import_provider.map(RefCell::new)),
-            fs_whlist: Rc::new(RefCell::new(HashSet::new())),
-            source_map_cache: Rc::new(RefCell::new(SourceMapCache::new())),
-        }
-    }
-
-    /// Adds a module specifier to the whitelist
-    /// This allows the module to be loaded from the filesystem
-    /// If they are included from rust first
-    fn whitelist_add(&self, specifier: &str) {
-        self.fs_whlist.borrow_mut().insert(specifier.to_string());
-    }
-
-    /// Checks if a module specifier is in the whitelist
-    /// Used to determine if a module can be loaded from the filesystem
-    /// or not if `fs_import` is disabled
-    fn whitelist_has(&self, specifier: &str) -> bool {
-        self.fs_whlist.borrow_mut().contains(specifier)
-    }
-
-    /// Loads a module's source code from the cache or from the provided handler
-    async fn load<F, Fut>(
-        &self,
-        module_specifier: ModuleSpecifier,
-        handler: F,
-    ) -> Result<ModuleSource, deno_core::error::AnyError>
-    where
-        F: Fn(ModuleSpecifier) -> Fut,
-        Fut: std::future::Future<Output = Result<String, deno_core::error::AnyError>>,
-    {
-        // Check if the module is in the cache first
-        let cache_provider = self.cache_provider.clone();
-        let cache_provider = cache_provider.as_ref().as_ref().map(|p| p.as_ref());
-        match cache_provider.map(|p| p.get(&module_specifier)) {
-            Some(Some(source)) => Ok(source),
-            _ => {
-                // Not in the cache, load the module from the handler
-
-                // Get the module type first
-                let module_type = if module_specifier.path().ends_with(".json") {
-                    ModuleType::Json
-                } else {
-                    ModuleType::JavaScript
-                };
-
-                // Load the module code, and transpile it if necessary
-                let code = handler(module_specifier.clone()).await?;
-                let (tcode, source_map) = transpiler::transpile(&module_specifier, &code)?;
-
-                // Create the module source
-                let source = ModuleSource::new(
-                    module_type,
-                    ModuleSourceCode::String(tcode.into()),
-                    &module_specifier,
-                    None,
-                );
-
-                // Add the source to our source cache
-                self.source_map_cache.borrow_mut().insert(
-                    module_specifier.to_string(),
-                    (code, source_map.map(|s| s.to_vec())),
-                );
-
-                // Cache the source if a cache provider is available
-                // Could speed up loads on some future runtime
-                if let Some(p) = cache_provider {
-                    p.set(&module_specifier, source.clone(&module_specifier));
-                }
-                Ok(source)
-            }
-        }
-    }
-
-    /// Returns a reference to the source map cache
-    fn source_map_cache(&self) -> Rc<RefCell<SourceMapCache>> {
-        self.source_map_cache.clone()
-    }
-}
-
-/// The primary module loader implementation for rustyscript
-/// This structure manages fetching module code, transpilation, and caching
-pub struct RustyLoader {
-    inner: Rc<InnerRustyLoader>,
-}
-impl ModuleLoader for RustyLoader {
-    /// Resolve a module specifier to a full url by adding the base url
-    /// and resolving any relative paths
-    ///
-    /// Also checks if the module is allowed to be loaded or not based on scheme
-    fn resolve(
-        &self,
-        specifier: &str,
-        referrer: &str,
-        kind: deno_core::ResolutionKind,
-    ) -> Result<ModuleSpecifier, anyhow::Error> {
-<<<<<<< HEAD
-        let url: ModuleSpecifier = deno_core::resolve_import(specifier, referrer)?;
-
-        #[cfg(feature = "import_provider")]
-        if let Some(import_provider) = self.inner.import_provider.as_ref().as_ref() {
-            let resolve_result = import_provider.borrow_mut().resolve(&url, referrer, kind);
-
-            // ImportProvider's resolve method should return None if default resolution is preferred, and Some(Err) if a url is not allowed
-            if let Some(result) = resolve_result {
-                return result;
-            }
-        }
-
-=======
-        // Resolve the module specifier to an absolute URL
-        let url = deno_core::resolve_import(specifier, referrer)?;
->>>>>>> db6afc5f
-        if referrer == "." {
-            // Added from rust, add to the whitelist
-            // so we can load it from the filesystem
-            self.whitelist_add(url.as_str());
-        }
-
-        // We check permissions first
-        match url.scheme() {
-            // Remote fetch imports
-            "https" | "http" => {
-                #[cfg(not(feature = "url_import"))]
-                return Err(anyhow!("web imports are not allowed here: {specifier}"));
-            }
-
-            // Dynamic FS imports
-            "file" =>
-            {
-                #[cfg(not(feature = "fs_import"))]
-                if !self.whitelist_has(url.as_str()) {
-                    return Err(anyhow!("requested module is not loaded: {specifier}"));
-                }
-            }
-
-            _ if specifier.starts_with("ext:") => {
-                // Extension import - allow
-            }
-
-            _ => {
-                return Err(anyhow!(
-                    "unrecognized schema for module import: {specifier}"
-                ));
-            }
-        }
-        Ok(url)
-    }
-
-    /// Load a module by it's name
-    fn load(
-        &self,
-        module_specifier: &ModuleSpecifier,
-        maybe_referrer: Option<&ModuleSpecifier>,
-        is_dyn_import: bool,
-        requested_module_type: deno_core::RequestedModuleType,
-    ) -> deno_core::ModuleLoadResponse {
-        let inner = self.inner.clone();
-        let module_specifier = module_specifier.clone();
-        // We check permissions first
-        match module_specifier.scheme() {
-            // Remote fetch imports
-            #[cfg(feature = "url_import")]
-            "https" | "http" => ModuleLoadResponse::Async(
-                async move {
-                    inner
-                        .load(module_specifier, |specifier| async move {
-                            let response = reqwest::get(specifier).await?;
-                            Ok(response.text().await?)
-                        })
-                        .await
-                }
-                .boxed_local(),
-            ),
-
-            // FS imports
-            "file" => ModuleLoadResponse::Async(
-                async move {
-                    inner
-                        .load(module_specifier, |specifier| async move {
-                            let path = specifier
-                                .to_file_path()
-                                .map_err(|_| anyhow!("`{specifier}` is not a valid file URL."))?;
-                            Ok(tokio::fs::read_to_string(path).await?)
-                        })
-                        .await
-                }
-                .boxed_local(),
-            ),
-
-<<<<<<< HEAD
-            _ => {
-                #[cfg(feature = "import_provider")]
-                if inner.import_provider.is_some() {
-                    let maybe_referrer = Rc::new(maybe_referrer.cloned());
-                    return ModuleLoadResponse::Async(
-                        async move {
-                            inner
-                                .load(module_specifier, |specifier| {
-                                    let import_provider =
-                                        inner.import_provider.as_ref().as_ref().unwrap();
-                                    let maybe_referrer = maybe_referrer.as_ref();
-                                    let requested_module_type = requested_module_type.clone();
-                                    async move {
-                                        let import = import_provider.borrow_mut().import(
-                                            &specifier,
-                                            maybe_referrer,
-                                            is_dyn_import,
-                                            requested_module_type,
-                                        );
-                                        if let Some(import) = import {
-                                            import
-                                        } else {
-                                            Err(anyhow!(
-                                                "{} imports are not allowed here: {}",
-                                                specifier.scheme(),
-                                                specifier.as_str()
-                                            ))
-                                        }
-                                    }
-                                })
-                                .await
-                        }
-                        .boxed_local(),
-                    );
-                }
-
-                return ModuleLoadResponse::Sync(Err(anyhow!(
-                    "{} imports are not allowed here: {}",
-                    module_specifier.scheme(),
-                    module_specifier.as_str()
-                )));
-            }
-=======
-            // Unknown scheme - deny
-            _ => ModuleLoadResponse::Sync(Err(anyhow!(
-                "{} imports are not allowed here: {}",
-                module_specifier.scheme(),
-                module_specifier.as_str()
-            ))),
->>>>>>> db6afc5f
-        }
-    }
-}
-
-#[allow(dead_code)]
-impl RustyLoader {
-<<<<<<< HEAD
-    pub fn new(
-        cache_provider: Option<Box<dyn ModuleCacheProvider>>,
-        import_provider: Option<Box<dyn ImportProvider>>,
-    ) -> Self {
-=======
-    /// Creates a new instance of RustyLoader
-    /// An optional cache provider can be provided to manage module code caching
-    pub fn new(cache_provider: Option<Box<dyn ModuleCacheProvider>>) -> Self {
->>>>>>> db6afc5f
-        Self {
-            inner: Rc::new(InnerRustyLoader::new(cache_provider, import_provider)),
-        }
-    }
-
-    /// Adds a module specifier to the whitelist
-    /// This allows the module to be loaded from the filesystem
-    /// If they are included from rust first when `fs_import` is disabled
-    pub fn whitelist_add(&self, specifier: &str) {
-        self.inner.whitelist_add(specifier);
-    }
-
-    /// Checks if a module specifier is in the whitelist
-    /// Used to determine if a module can be loaded from the filesystem
-    /// or not if `fs_import` is disabled
-    pub fn whitelist_has(&self, specifier: &str) -> bool {
-        self.inner.whitelist_has(specifier)
-    }
-
-    /// Inserts a source map into the source map cache
-    /// This is used to provide source maps for loaded modules
-    /// for error message generation
-    pub fn insert_source_map(&self, file_name: &str, code: String, source_map: Option<Vec<u8>>) {
-        self.inner
-            .source_map_cache
-            .borrow_mut()
-            .insert(file_name.to_string(), (code, source_map));
-    }
-}
-
-impl SourceMapGetter for RustyLoader {
-    /// Gets the source map for a loaded module by name
-    /// Used for error generation for modules that were transpiled
-    fn get_source_map(&self, file_name: &str) -> Option<Vec<u8>> {
-        let sref = self.inner.source_map_cache();
-        let sref = sref.borrow();
-        let sref = sref.get(file_name)?;
-        sref.1.as_ref().map(|s| s.to_vec())
-    }
-
-    /// Get a specific line from a source file in the cache
-    fn get_source_line(&self, file_name: &str, line_number: usize) -> Option<String> {
-        let map = self.inner.source_map_cache();
-        let map = map.borrow();
-        let code = map.get(file_name).map(|(c, _)| c)?;
-        let lines: Vec<&str> = code.split('\n').collect();
-        if line_number >= lines.len() {
-            return None;
-        }
-        Some(lines[line_number].to_string())
-    }
-}
-
-#[cfg(test)]
-mod test {
-    use deno_core::ResolutionKind;
-
-    use super::*;
-    use crate::{
-        cache_provider::{ClonableSource, MemoryModuleCacheProvider},
-        traits::ToModuleSpecifier,
-    };
-
-    #[tokio::test]
-    async fn test_loader() {
-        let cache_provider = MemoryModuleCacheProvider::default();
-        let specifier = "file:///test.ts".to_module_specifier().unwrap();
-        let source = ModuleSource::new(
-            ModuleType::JavaScript,
-            ModuleSourceCode::String("console.log('Hello, World!')".to_string().into()),
-            &specifier,
-            None,
-        );
-
-        cache_provider.set(&specifier, source.clone(&specifier));
-        let cached_source = cache_provider
-            .get(&specifier)
-            .expect("Expected to get cached source");
-
-        let loader = RustyLoader::new(Some(Box::new(cache_provider)), None);
-        let response = loader.load(
-            &specifier,
-            None,
-            false,
-            deno_core::RequestedModuleType::None,
-        );
-        match response {
-            ModuleLoadResponse::Async(future) => {
-                let source = future.await.expect("Expected to get source");
-
-                let source = if let ModuleSourceCode::String(s) = source.code {
-                    s
-                } else {
-                    panic!("Unexpected source code type");
-                };
-                let cached_source = if let ModuleSourceCode::String(s) = cached_source.code {
-                    s
-                } else {
-                    panic!("Unexpected source code type");
-                };
-                assert_eq!(source, cached_source);
-            }
-            _ => panic!("Unexpected response"),
-        }
-    }
-
-    #[cfg(feature = "import_provider")]
-    struct TestImportProvider {
-        i: usize,
-    }
-    #[cfg(feature = "import_provider")]
-    impl TestImportProvider {
-        fn new() -> Self {
-            Self { i: 0 }
-        }
-    }
-    #[cfg(feature = "import_provider")]
-    impl ImportProvider for TestImportProvider {
-        fn resolve(
-            &mut self,
-            specifier: &ModuleSpecifier,
-            _referrer: &str,
-            _kind: deno_core::ResolutionKind,
-        ) -> Option<Result<ModuleSpecifier, deno_core::anyhow::Error>> {
-            match specifier.scheme() {
-                "test" => {
-                    self.i += 1;
-                    Some(Ok(
-                        ModuleSpecifier::parse(&format!("test://{}", self.i)).unwrap()
-                    ))
-                }
-                _ => None,
-            }
-        }
-        fn import(
-            &mut self,
-            specifier: &ModuleSpecifier,
-            _referrer: &Option<ModuleSpecifier>,
-            _is_dyn_import: bool,
-            _requested_module_type: deno_core::RequestedModuleType,
-        ) -> Option<Result<String, deno_core::anyhow::Error>> {
-            match specifier.as_str() {
-                "test://1" => Some(Ok("console.log('Rock')".to_string())),
-                "test://2" => Some(Ok("console.log('Paper')".to_string())),
-                "test://3" => Some(Ok("console.log('Scissors')".to_string())),
-                _ => None,
-            }
-        }
-    }
-
-    #[tokio::test]
-    #[cfg(feature = "import_provider")]
-    async fn test_import_provider() {
-        let loader = RustyLoader::new(None, Some(Box::new(TestImportProvider::new())));
-        let expected_responses = vec![
-            "console.log('Rock')".to_string(),
-            "console.log('Paper')".to_string(),
-            "console.log('Scissors')".to_string(),
-        ];
-        for i in 0..3 {
-            let specifier = loader
-                .resolve("test://anything", "", ResolutionKind::Import)
-                .unwrap();
-            let response = loader.load(
-                &specifier,
-                None,
-                false,
-                deno_core::RequestedModuleType::None,
-            );
-            match response {
-                ModuleLoadResponse::Async(future) => {
-                    let source = future.await.expect("Expected to get source");
-                    let source = if let ModuleSourceCode::String(s) = source.code {
-                        s
-                    } else {
-                        panic!("Unexpected source code type");
-                    };
-                    assert_eq!(source, expected_responses[i].clone().into());
-                }
-                _ => panic!("Unexpected response"),
-            }
-        }
-    }
-}
+use crate::{
+    cache_provider::{ClonableSource, ModuleCacheProvider},
+    transpiler,
+};
+use deno_core::{
+    anyhow::{self, anyhow, Ok},
+    futures::FutureExt,
+    ModuleLoadResponse, ModuleLoader, ModuleSource, ModuleSourceCode, ModuleSpecifier, ModuleType,
+    SourceMapGetter,
+};
+use std::{
+    cell::RefCell,
+    collections::{HashMap, HashSet},
+    rc::Rc,
+};
+
+#[allow(unused_variables)]
+/// A trait that can be implemented to provide custom import resolution. Passed to the runtime via `RuntimeOptions::import_provider`
+pub trait ImportProvider {
+    /// Resolve an import statement's specifier to a URL to later be imported
+    fn resolve(
+        &mut self,
+        specifier: &ModuleSpecifier,
+        referrer: &str,
+        kind: deno_core::ResolutionKind,
+    ) -> Option<Result<ModuleSpecifier, anyhow::Error>> {
+        None
+    }
+    /// Retrieve a JavaScript/TypeScript module from a given URL and return it as a string.
+    fn import(
+        &mut self,
+        specifier: &ModuleSpecifier,
+        referrer: &Option<ModuleSpecifier>,
+        is_dyn_import: bool,
+        requested_module_type: deno_core::RequestedModuleType,
+    ) -> Option<Result<String, anyhow::Error>> {
+        None
+    }
+}
+
+/// Stores the source code and source map for loaded modules
+type SourceMapCache = HashMap<String, (String, Option<Vec<u8>>)>;
+
+/// Internal implementation ModuleLoader
+#[derive(Clone)]
+struct InnerRustyLoader {
+    cache_provider: Rc<Option<Box<dyn ModuleCacheProvider>>>,
+    import_provider: Rc<Option<RefCell<Box<dyn ImportProvider>>>>,
+    fs_whlist: Rc<RefCell<HashSet<String>>>,
+    source_map_cache: Rc<RefCell<SourceMapCache>>,
+}
+
+impl InnerRustyLoader {
+    /// Creates a new instance of InnerRustyLoader
+    /// An optional cache provider can be provided to manage module code caching, as well as an import provider to manage module resolution. 
+    fn new(
+        cache_provider: Option<Box<dyn ModuleCacheProvider>>,
+        import_provider: Option<Box<dyn ImportProvider>>,
+    ) -> Self {
+        Self {
+            cache_provider: Rc::new(cache_provider),
+            import_provider: Rc::new(import_provider.map(RefCell::new)),
+            fs_whlist: Rc::new(RefCell::new(HashSet::new())),
+            source_map_cache: Rc::new(RefCell::new(SourceMapCache::new())),
+        }
+    }
+
+    /// Adds a module specifier to the whitelist
+    /// This allows the module to be loaded from the filesystem
+    /// If they are included from rust first
+    fn whitelist_add(&self, specifier: &str) {
+        self.fs_whlist.borrow_mut().insert(specifier.to_string());
+    }
+
+    /// Checks if a module specifier is in the whitelist
+    /// Used to determine if a module can be loaded from the filesystem
+    /// or not if `fs_import` is disabled
+    fn whitelist_has(&self, specifier: &str) -> bool {
+        self.fs_whlist.borrow_mut().contains(specifier)
+    }
+
+    /// Loads a module's source code from the cache or from the provided handler
+    async fn load<F, Fut>(
+        &self,
+        module_specifier: ModuleSpecifier,
+        handler: F,
+    ) -> Result<ModuleSource, deno_core::error::AnyError>
+    where
+        F: Fn(ModuleSpecifier) -> Fut,
+        Fut: std::future::Future<Output = Result<String, deno_core::error::AnyError>>,
+    {
+        // Check if the module is in the cache first
+        let cache_provider = self.cache_provider.clone();
+        let cache_provider = cache_provider.as_ref().as_ref().map(|p| p.as_ref());
+        match cache_provider.map(|p| p.get(&module_specifier)) {
+            Some(Some(source)) => Ok(source),
+            _ => {
+                // Not in the cache, load the module from the handler
+
+                // Get the module type first
+                let module_type = if module_specifier.path().ends_with(".json") {
+                    ModuleType::Json
+                } else {
+                    ModuleType::JavaScript
+                };
+
+                // Load the module code, and transpile it if necessary
+                let code = handler(module_specifier.clone()).await?;
+                let (tcode, source_map) = transpiler::transpile(&module_specifier, &code)?;
+
+                // Create the module source
+                let source = ModuleSource::new(
+                    module_type,
+                    ModuleSourceCode::String(tcode.into()),
+                    &module_specifier,
+                    None,
+                );
+
+                // Add the source to our source cache
+                self.source_map_cache.borrow_mut().insert(
+                    module_specifier.to_string(),
+                    (code, source_map.map(|s| s.to_vec())),
+                );
+
+                // Cache the source if a cache provider is available
+                // Could speed up loads on some future runtime
+                if let Some(p) = cache_provider {
+                    p.set(&module_specifier, source.clone(&module_specifier));
+                }
+                Ok(source)
+            }
+        }
+    }
+
+    /// Returns a reference to the source map cache
+    fn source_map_cache(&self) -> Rc<RefCell<SourceMapCache>> {
+        self.source_map_cache.clone()
+    }
+}
+
+/// The primary module loader implementation for rustyscript
+/// This structure manages fetching module code, transpilation, and caching
+pub struct RustyLoader {
+    inner: Rc<InnerRustyLoader>,
+}
+impl ModuleLoader for RustyLoader {
+    /// Resolve a module specifier to a full url by adding the base url
+    /// and resolving any relative paths
+    ///
+    /// Also checks if the module is allowed to be loaded or not based on scheme
+    fn resolve(
+        &self,
+        specifier: &str,
+        referrer: &str,
+        kind: deno_core::ResolutionKind,
+    ) -> Result<ModuleSpecifier, anyhow::Error> {
+        // Resolve the module specifier to an absolute URL
+        let url = deno_core::resolve_import(specifier, referrer)?;
+
+        #[cfg(feature = "import_provider")]
+        if let Some(import_provider) = self.inner.import_provider.as_ref().as_ref() {
+            let resolve_result = import_provider.borrow_mut().resolve(&url, referrer, kind);
+
+            // ImportProvider's resolve method should return None if default resolution is preferred, and Some(Err) if a url is not allowed
+            if let Some(result) = resolve_result {
+                return result;
+            }
+        }
+
+        if referrer == "." {
+            // Added from rust, add to the whitelist
+            // so we can load it from the filesystem
+            self.whitelist_add(url.as_str());
+        }
+
+        // We check permissions first
+        match url.scheme() {
+            // Remote fetch imports
+            "https" | "http" => {
+                #[cfg(not(feature = "url_import"))]
+                return Err(anyhow!("web imports are not allowed here: {specifier}"));
+            }
+
+            // Dynamic FS imports
+            "file" =>
+            {
+                #[cfg(not(feature = "fs_import"))]
+                if !self.whitelist_has(url.as_str()) {
+                    return Err(anyhow!("requested module is not loaded: {specifier}"));
+                }
+            }
+
+            _ if specifier.starts_with("ext:") => {
+                // Extension import - allow
+            }
+
+            _ => {
+                return Err(anyhow!(
+                    "unrecognized schema for module import: {specifier}"
+                ));
+            }
+        }
+        Ok(url)
+    }
+
+    /// Load a module by it's name
+    fn load(
+        &self,
+        module_specifier: &ModuleSpecifier,
+        maybe_referrer: Option<&ModuleSpecifier>,
+        is_dyn_import: bool,
+        requested_module_type: deno_core::RequestedModuleType,
+    ) -> deno_core::ModuleLoadResponse {
+        let inner = self.inner.clone();
+        let module_specifier = module_specifier.clone();
+        // We check permissions first
+        match module_specifier.scheme() {
+            // Remote fetch imports
+            #[cfg(feature = "url_import")]
+            "https" | "http" => ModuleLoadResponse::Async(
+                async move {
+                    inner
+                        .load(module_specifier, |specifier| async move {
+                            let response = reqwest::get(specifier).await?;
+                            Ok(response.text().await?)
+                        })
+                        .await
+                }
+                .boxed_local(),
+            ),
+
+            // FS imports
+            "file" => ModuleLoadResponse::Async(
+                async move {
+                    inner
+                        .load(module_specifier, |specifier| async move {
+                            let path = specifier
+                                .to_file_path()
+                                .map_err(|_| anyhow!("`{specifier}` is not a valid file URL."))?;
+                            Ok(tokio::fs::read_to_string(path).await?)
+                        })
+                        .await
+                }
+                .boxed_local(),
+            ),
+
+            _ => {
+                #[cfg(feature = "import_provider")]
+                if inner.import_provider.is_some() {
+                    let maybe_referrer = Rc::new(maybe_referrer.cloned());
+                    return ModuleLoadResponse::Async(
+                        async move {
+                            inner
+                                .load(module_specifier, |specifier| {
+                                    let import_provider =
+                                        inner.import_provider.as_ref().as_ref().unwrap();
+                                    let maybe_referrer = maybe_referrer.as_ref();
+                                    let requested_module_type = requested_module_type.clone();
+                                    async move {
+                                        let import = import_provider.borrow_mut().import(
+                                            &specifier,
+                                            maybe_referrer,
+                                            is_dyn_import,
+                                            requested_module_type,
+                                        );
+                                        if let Some(import) = import {
+                                            import
+                                        } else {
+                                            Err(anyhow!(
+                                                "{} imports are not allowed here: {}",
+                                                specifier.scheme(),
+                                                specifier.as_str()
+                                            ))
+                                        }
+                                    }
+                                })
+                                .await
+                        }
+                        .boxed_local(),
+                    );
+                }
+
+                // Unknown scheme - deny
+                return ModuleLoadResponse::Sync(Err(anyhow!(
+                    "{} imports are not allowed here: {}",
+                    module_specifier.scheme(),
+                    module_specifier.as_str()
+                )));
+            }
+        }
+    }
+}
+
+#[allow(dead_code)]
+impl RustyLoader {
+    /// Creates a new instance of RustyLoader
+    /// An optional cache provider can be provided to manage module code caching, as well as an import provider to manage module resolution.
+    pub fn new(
+        cache_provider: Option<Box<dyn ModuleCacheProvider>>,
+        import_provider: Option<Box<dyn ImportProvider>>,
+    ) -> Self {
+        Self {
+            inner: Rc::new(InnerRustyLoader::new(cache_provider, import_provider)),
+        }
+    }
+
+    /// Adds a module specifier to the whitelist
+    /// This allows the module to be loaded from the filesystem
+    /// If they are included from rust first when `fs_import` is disabled
+    pub fn whitelist_add(&self, specifier: &str) {
+        self.inner.whitelist_add(specifier);
+    }
+
+    /// Checks if a module specifier is in the whitelist
+    /// Used to determine if a module can be loaded from the filesystem
+    /// or not if `fs_import` is disabled
+    pub fn whitelist_has(&self, specifier: &str) -> bool {
+        self.inner.whitelist_has(specifier)
+    }
+
+    /// Inserts a source map into the source map cache
+    /// This is used to provide source maps for loaded modules
+    /// for error message generation
+    pub fn insert_source_map(&self, file_name: &str, code: String, source_map: Option<Vec<u8>>) {
+        self.inner
+            .source_map_cache
+            .borrow_mut()
+            .insert(file_name.to_string(), (code, source_map));
+    }
+}
+
+impl SourceMapGetter for RustyLoader {
+    /// Gets the source map for a loaded module by name
+    /// Used for error generation for modules that were transpiled
+    fn get_source_map(&self, file_name: &str) -> Option<Vec<u8>> {
+        let sref = self.inner.source_map_cache();
+        let sref = sref.borrow();
+        let sref = sref.get(file_name)?;
+        sref.1.as_ref().map(|s| s.to_vec())
+    }
+
+    /// Get a specific line from a source file in the cache
+    fn get_source_line(&self, file_name: &str, line_number: usize) -> Option<String> {
+        let map = self.inner.source_map_cache();
+        let map = map.borrow();
+        let code = map.get(file_name).map(|(c, _)| c)?;
+        let lines: Vec<&str> = code.split('\n').collect();
+        if line_number >= lines.len() {
+            return None;
+        }
+        Some(lines[line_number].to_string())
+    }
+}
+
+#[cfg(test)]
+mod test {
+    use deno_core::ResolutionKind;
+
+    use super::*;
+    use crate::{
+        cache_provider::{ClonableSource, MemoryModuleCacheProvider},
+        traits::ToModuleSpecifier,
+    };
+
+    #[tokio::test]
+    async fn test_loader() {
+        let cache_provider = MemoryModuleCacheProvider::default();
+        let specifier = "file:///test.ts".to_module_specifier().unwrap();
+        let source = ModuleSource::new(
+            ModuleType::JavaScript,
+            ModuleSourceCode::String("console.log('Hello, World!')".to_string().into()),
+            &specifier,
+            None,
+        );
+
+        cache_provider.set(&specifier, source.clone(&specifier));
+        let cached_source = cache_provider
+            .get(&specifier)
+            .expect("Expected to get cached source");
+
+        let loader = RustyLoader::new(Some(Box::new(cache_provider)), None);
+        let response = loader.load(
+            &specifier,
+            None,
+            false,
+            deno_core::RequestedModuleType::None,
+        );
+        match response {
+            ModuleLoadResponse::Async(future) => {
+                let source = future.await.expect("Expected to get source");
+
+                let source = if let ModuleSourceCode::String(s) = source.code {
+                    s
+                } else {
+                    panic!("Unexpected source code type");
+                };
+                let cached_source = if let ModuleSourceCode::String(s) = cached_source.code {
+                    s
+                } else {
+                    panic!("Unexpected source code type");
+                };
+                assert_eq!(source, cached_source);
+            }
+            _ => panic!("Unexpected response"),
+        }
+    }
+
+    #[cfg(feature = "import_provider")]
+    struct TestImportProvider {
+        i: usize,
+    }
+    #[cfg(feature = "import_provider")]
+    impl TestImportProvider {
+        fn new() -> Self {
+            Self { i: 0 }
+        }
+    }
+    #[cfg(feature = "import_provider")]
+    impl ImportProvider for TestImportProvider {
+        fn resolve(
+            &mut self,
+            specifier: &ModuleSpecifier,
+            _referrer: &str,
+            _kind: deno_core::ResolutionKind,
+        ) -> Option<Result<ModuleSpecifier, deno_core::anyhow::Error>> {
+            match specifier.scheme() {
+                "test" => {
+                    self.i += 1;
+                    Some(Ok(
+                        ModuleSpecifier::parse(&format!("test://{}", self.i)).unwrap()
+                    ))
+                }
+                _ => None,
+            }
+        }
+        fn import(
+            &mut self,
+            specifier: &ModuleSpecifier,
+            _referrer: &Option<ModuleSpecifier>,
+            _is_dyn_import: bool,
+            _requested_module_type: deno_core::RequestedModuleType,
+        ) -> Option<Result<String, deno_core::anyhow::Error>> {
+            match specifier.as_str() {
+                "test://1" => Some(Ok("console.log('Rock')".to_string())),
+                "test://2" => Some(Ok("console.log('Paper')".to_string())),
+                "test://3" => Some(Ok("console.log('Scissors')".to_string())),
+                _ => None,
+            }
+        }
+    }
+
+    #[tokio::test]
+    #[cfg(feature = "import_provider")]
+    async fn test_import_provider() {
+        let loader = RustyLoader::new(None, Some(Box::new(TestImportProvider::new())));
+        let expected_responses = vec![
+            "console.log('Rock')".to_string(),
+            "console.log('Paper')".to_string(),
+            "console.log('Scissors')".to_string(),
+        ];
+        for i in 0..3 {
+            let specifier = loader
+                .resolve("test://anything", "", ResolutionKind::Import)
+                .unwrap();
+            let response = loader.load(
+                &specifier,
+                None,
+                false,
+                deno_core::RequestedModuleType::None,
+            );
+            match response {
+                ModuleLoadResponse::Async(future) => {
+                    let source = future.await.expect("Expected to get source");
+                    let source = if let ModuleSourceCode::String(s) = source.code {
+                        s
+                    } else {
+                        panic!("Unexpected source code type");
+                    };
+                    assert_eq!(source, expected_responses[i].clone().into());
+                }
+                _ => panic!("Unexpected response"),
+            }
+        }
+    }
+}